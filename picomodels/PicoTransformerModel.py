import math
import torch
import torch.nn as nn
import torch.nn.functional as F
################################################################################
# 5. Our "stub" Transformer with KV-cache 
#    Very slow Python loop for training. Multi-head sums head outputs.
################################################################################

class RMSNorm(nn.Module):
    def __init__(self, dim, eps=1e-5):
        super().__init__()
        self.eps = eps
        self.weight = nn.Parameter(torch.ones(dim))
    def forward(self, x):
        norm = x.pow(2).mean(dim=-1, keepdim=True).add(self.eps).sqrt()
        return self.weight * (x / norm)

class CausalSelfAttention(nn.Module):
    def __init__(self, d_model, n_heads):
        super().__init__()
        assert d_model % n_heads == 0, "d_model must be divisible by n_heads"
        
        self.d_model = d_model
        self.n_heads = n_heads
        self.head_dim = d_model // n_heads
        
        # Query, key, value projections
        self.query = nn.Linear(d_model, d_model, bias=False)
        self.key = nn.Linear(d_model, d_model, bias=False)
        self.value = nn.Linear(d_model, d_model, bias=False)
        
        # Output projection
        self.out_proj = nn.Linear(d_model, d_model, bias=False)
        
        # Causal mask buffer
        self.register_buffer("mask", None)

    def forward(self, x, cache=None):
        """
        x: (seq_len, batch, d_model)
        cache: (optional) a dict for KV caching during inference.
          In inference mode, assume x has shape (1, batch, d_model).
        """
        seq_len, batch_size, _ = x.size()
        
        # If a cache is provided and we're in inference (single-token) mode, use KV-cache.
        if cache is not None and seq_len == 1:
            # Inference with KV-cache: compute new keys/values and update cache.
            q = self.query(x)   # (1, batch, d_model)
            k_new = self.key(x) # (1, batch, d_model)
            v_new = self.value(x) # (1, batch, d_model)
            # If cache exists, concatenate new values along the sequence dimension.
            if "k" in cache:
                k = torch.cat([cache["k"], k_new], dim=0)  # (cached_seq_len+1, batch, d_model)
                v = torch.cat([cache["v"], v_new], dim=0)
            else:
                k = k_new
                v = v_new
            # Update cache.
            cache["k"] = k
            cache["v"] = v
            # Reshape for multi-head attention.
            q = q.view(seq_len, batch_size, self.n_heads, self.head_dim)
            k = k.view(-1, batch_size, self.n_heads, self.head_dim)  # (-1, batch, n_heads, head_dim)
            v = v.view(-1, batch_size, self.n_heads, self.head_dim)
            # Permute: (batch, n_heads, seq_len, head_dim)
            q = q.permute(1, 2, 0, 3)   # (batch, n_heads, 1, head_dim)
            k = k.permute(1, 2, 0, 3)   # (batch, n_heads, cached_seq_len+1, head_dim)
            v = v.permute(1, 2, 0, 3)
            # Scaled dot-product attention.
            attn_scores = torch.matmul(q, k.transpose(-2, -1)) / math.sqrt(self.head_dim)  # (batch, n_heads, 1, cached_seq_len+1)
            # In inference with caching, all previous tokens are valid, so we do not apply an additional causal mask here.
            attn_probs = F.softmax(attn_scores, dim=-1)
            attn_output = torch.matmul(attn_probs, v)  # (batch, n_heads, 1, head_dim)
            # Reshape back.
            attn_output = attn_output.permute(2, 0, 1, 3).reshape(seq_len, batch_size, self.d_model)
            output = self.out_proj(attn_output)
            return output

        # Otherwise, for training or when processing a full sequence, fall back to the original implementation.
        if self.mask is None or self.mask.size(0) != seq_len:
            # Create causal mask (upper triangular, excluding diagonal)
            mask = torch.triu(torch.ones(seq_len, seq_len, device=x.device), diagonal=1).bool()
            self.register_buffer("mask", mask)
        
        q = self.query(x)  # (seq_len, batch, d_model)
        k = self.key(x)    # (seq_len, batch, d_model)
        v = self.value(x)  # (seq_len, batch, d_model)
        
        q = q.view(seq_len, batch_size, self.n_heads, self.head_dim)
        k = k.view(seq_len, batch_size, self.n_heads, self.head_dim)
        v = v.view(seq_len, batch_size, self.n_heads, self.head_dim)
        
        combined = torch.zeros(seq_len, batch_size, self.d_model, device=x.device)
        
        # Compute attention outputs per head using nested loops (slow but retained from your original style)
        for h in range(self.n_heads):
            head_dim = self.head_dim
            q_h = q[:, :, h, :]  # (seq_len, batch, head_dim)
            k_h = k[:, :, h, :]  # (seq_len, batch, head_dim)
            v_h = v[:, :, h, :]  # (seq_len, batch, head_dim)
            
            for b in range(batch_size):
                q_hb = q_h[:, b]  # (seq_len, head_dim)
                k_hb = k_h[:, b]  # (seq_len, head_dim)
                v_hb = v_h[:, b]  # (seq_len, head_dim)
                
                attn_scores = torch.matmul(q_hb, k_hb.transpose(0, 1)) / (head_dim ** 0.5)  # (seq_len, seq_len)
                attn_scores = attn_scores.masked_fill(self.mask, float('-inf'))
                attn_probs = F.softmax(attn_scores, dim=-1)  # (seq_len, seq_len)
                head_output = torch.matmul(attn_probs, v_hb)  # (seq_len, head_dim)
                
                combined[:, b, h * head_dim:(h + 1) * head_dim] = head_output
        
        output = self.out_proj(combined)
        return output

class FeedForward(nn.Module):
    def __init__(self, d_model, d_ff=None):
        super().__init__()
        if d_ff is None:
            d_ff = 4 * d_model
        self.linear1 = nn.Linear(d_model, d_ff)
        self.linear2 = nn.Linear(d_ff, d_model)
    def forward(self, x):
        # A simple two-layer MLP with GELU activation and a residual connection
        return x + self.linear2(F.gelu(self.linear1(x)))

class TransformerBlock(nn.Module):
    def __init__(self, d_model, n_heads):
        super().__init__()
        self.attn = CausalSelfAttention(d_model, n_heads)
        self.ff = FeedForward(d_model)
        self.norm1 = RMSNorm(d_model)
        self.norm2 = RMSNorm(d_model)
    def forward(self, x, cache=None):
        # Pass the optional cache down to the attention layer.
        x = x + self.attn(self.norm1(x), cache=cache)
        x = x + self.ff(self.norm2(x))
        return x

class TransformerModel(nn.Module):
    def __init__(self, vocab_size=50257, d_model=512, n_heads=8, n_blocks=6):
        super().__init__()
        self.vocab_size = vocab_size
        self.d_model = d_model
        # (a) Embedding layer
        self.embedding = nn.Embedding(vocab_size, d_model)
        # Positional embeddings (using a fixed maximum sequence length)
        self.max_seq_len = 2048  # Adjust as needed
        self.pos_embedding = nn.Parameter(torch.zeros(self.max_seq_len, 1, d_model))
        # (b) Transformer blocks
        self.blocks = nn.ModuleList([
            TransformerBlock(d_model, n_heads) for _ in range(n_blocks)
        ])
        # Final layer normalization
        self.ln_f = RMSNorm(d_model)
        # (c) Output projection (unembedding)
        self.output_projection = nn.Linear(d_model, vocab_size, bias=False)
        self._init_weights()
    
    def _init_weights(self):
        nn.init.normal_(self.embedding.weight, mean=0.0, std=0.02)
        nn.init.normal_(self.pos_embedding, mean=0.0, std=0.02)
        for name, module in self.named_modules():
            if isinstance(module, nn.Linear):
                nn.init.normal_(module.weight, mean=0.0, std=0.02)
                if module.bias is not None:
                    nn.init.zeros_(module.bias)
    
    def forward(self, tokens_seq, cache=None):
        """
        tokens_seq: (seq_len, batch)
        cache: (optional) a dictionary for key–value caching, to be used during inference.
        """
        seq_len, batch_size = tokens_seq.size()
        
        # Get token embeddings.
        x = self.embedding(tokens_seq)  # (seq_len, batch, d_model)
        # Add positional embeddings (limited to the current sequence length).
        x = x + self.pos_embedding[:seq_len, :, :]
        
        # Pass through transformer blocks, optionally using cache.
        for block in self.blocks:
            x = block(x, cache=cache)
        
        x = self.ln_f(x)
        logits = self.output_projection(x)  # (seq_len, batch, vocab_size)
<<<<<<< HEAD
        return logits
=======
        
        return logits
    
# test
>>>>>>> 06b9ce8a
<|MERGE_RESOLUTION|>--- conflicted
+++ resolved
@@ -187,11 +187,5 @@
         
         x = self.ln_f(x)
         logits = self.output_projection(x)  # (seq_len, batch, vocab_size)
-<<<<<<< HEAD
-        return logits
-=======
         
-        return logits
-    
-# test
->>>>>>> 06b9ce8a
+        return logits